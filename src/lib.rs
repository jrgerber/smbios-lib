#![warn(missing_docs)]

mod fields;
pub use fields::*;
<<<<<<< HEAD
pub mod windows;
pub mod structs;
=======
pub mod display;
pub mod structs;
pub mod windows;

#[cfg(test)]
mod tests {
    #[test]
    fn it_works() {
        assert_eq!(2 + 2, 4);
    }
}
>>>>>>> fb1f5961
<|MERGE_RESOLUTION|>--- conflicted
+++ resolved
@@ -2,19 +2,6 @@
 
 mod fields;
 pub use fields::*;
-<<<<<<< HEAD
-pub mod windows;
-pub mod structs;
-=======
-pub mod display;
+
 pub mod structs;
 pub mod windows;
-
-#[cfg(test)]
-mod tests {
-    #[test]
-    fn it_works() {
-        assert_eq!(2 + 2, 4);
-    }
-}
->>>>>>> fb1f5961
