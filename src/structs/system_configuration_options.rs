use super::*;

/// # System Configuration Options (Type 12)
/// 
/// This structure contains information required to configure the baseboard’s Jumpers and Switches.
///
/// Compliant with:
/// DMTF SMBIOS Reference Specification 3.4.0 (DSP0134)
/// Document Date: 2020-07-17
pub struct SMBiosSystemConfigurationOptions<'a> {
    parts: &'a SMBiosStructParts<'a>,
}

impl<'a> SMBiosStruct<'a> for SMBiosSystemConfigurationOptions<'a> {
    const STRUCT_TYPE: u8 = 12u8;

    fn new(parts: &'a SMBiosStructParts<'_>) -> Self {
        Self { parts }
    }

    fn parts(&self) -> &'a SMBiosStructParts<'a> {
        self.parts
    }
}

<<<<<<< HEAD
impl<'a> SMBiosSystemConfigurationOptions<'a> {
        /// Number of strings
        pub fn count(&self) -> Option<u8> {
            self.parts.get_field_byte(0x04)
        }
    
        /// Iterable collection of OEM strings
        /// 
        /// EXAMPLES:
        /// "JP2: 1-2 Cache Size is 256K, 2-3 Cache Size is 512K"
        /// "SW1-1: Close to Disable On Board Video"
        pub fn configuration_strings(&self) -> &Strings {
            &self.parts.strings
        }
}
=======
impl<'a> SMBiosSystemConfigurationOptions<'a> {}
>>>>>>> fb1f5961

impl fmt::Debug for SMBiosSystemConfigurationOptions<'_> {
    fn fmt(&self, fmt: &mut fmt::Formatter) -> fmt::Result {
        fmt.debug_struct(std::any::type_name::<SMBiosSystemConfigurationOptions>())
<<<<<<< HEAD
        .field("header", &self.parts.header)
        .field("count", &self.count())
        .field("configuration_strings", &self.configuration_strings())
        .finish()
=======
            .field("header", &self.parts.header)
            .finish()
>>>>>>> fb1f5961
    }
}<|MERGE_RESOLUTION|>--- conflicted
+++ resolved
@@ -23,37 +23,28 @@
     }
 }
 
-<<<<<<< HEAD
 impl<'a> SMBiosSystemConfigurationOptions<'a> {
-        /// Number of strings
-        pub fn count(&self) -> Option<u8> {
-            self.parts.get_field_byte(0x04)
-        }
-    
-        /// Iterable collection of OEM strings
-        /// 
-        /// EXAMPLES:
-        /// "JP2: 1-2 Cache Size is 256K, 2-3 Cache Size is 512K"
-        /// "SW1-1: Close to Disable On Board Video"
-        pub fn configuration_strings(&self) -> &Strings {
-            &self.parts.strings
-        }
+    /// Number of strings
+    pub fn count(&self) -> Option<u8> {
+        self.parts.get_field_byte(0x04)
+    }
+
+    /// Iterable collection of OEM strings
+    /// 
+    /// EXAMPLES:
+    /// "JP2: 1-2 Cache Size is 256K, 2-3 Cache Size is 512K"
+    /// "SW1-1: Close to Disable On Board Video"
+    pub fn configuration_strings(&self) -> &Strings {
+        &self.parts.strings
+    }
 }
-=======
-impl<'a> SMBiosSystemConfigurationOptions<'a> {}
->>>>>>> fb1f5961
 
 impl fmt::Debug for SMBiosSystemConfigurationOptions<'_> {
     fn fmt(&self, fmt: &mut fmt::Formatter) -> fmt::Result {
         fmt.debug_struct(std::any::type_name::<SMBiosSystemConfigurationOptions>())
-<<<<<<< HEAD
-        .field("header", &self.parts.header)
-        .field("count", &self.count())
-        .field("configuration_strings", &self.configuration_strings())
-        .finish()
-=======
             .field("header", &self.parts.header)
+            .field("count", &self.count())
+            .field("configuration_strings", &self.configuration_strings())
             .finish()
->>>>>>> fb1f5961
     }
 }