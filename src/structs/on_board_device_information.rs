--- conflicted
+++ resolved
@@ -48,18 +48,10 @@
 impl fmt::Debug for SMBiosOnBoardDeviceInformation<'_> {
     fn fmt(&self, fmt: &mut fmt::Formatter) -> fmt::Result {
         fmt.debug_struct(std::any::type_name::<SMBiosOnBoardDeviceInformation>())
-<<<<<<< HEAD
-        .field("header", &self.parts.header)
-        // .field("device_type", &self.device_type())
-        // .field("device_description", &self.device_description())
-        // .field("minimum_ending_offset", &self.minimum_ending_offset())
-        .finish()
-=======
             .field("header", &self.parts.header)
-            .field("device_type", &self.device_type())
-            .field("device_description", &self.device_description())
+            // .field("device_type", &self.device_type())
+            // .field("device_description", &self.device_description())
             // .field("minimum_ending_offset", &self.minimum_ending_offset())
             .finish()
->>>>>>> fb1f5961
     }
 }